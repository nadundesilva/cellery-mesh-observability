/*
 * Copyright (c) 2018, WSO2 Inc. (http://www.wso2.org) All Rights Reserved.
 *
 * WSO2 Inc. licenses this file to you under the Apache License,
 * Version 2.0 (the "License"); you may not use this file except
 * in compliance with the License.
 * You may obtain a copy of the License at
 *
 * http://www.apache.org/licenses/LICENSE-2.0
 *
 * Unless required by applicable law or agreed to in writing,
 * software distributed under the License is distributed on an
 * "AS IS" BASIS, WITHOUT WARRANTIES OR CONDITIONS OF ANY
 * KIND, either express or implied.  See the License for the
 * specific language governing permissions and limitations
 * under the License.
 */

import AuthUtils from "../utils/api/authUtils";
<<<<<<< HEAD
import CircularProgress from "@material-ui/core/CircularProgress/CircularProgress";
import HttpUtils from "../utils/api/httpUtils";
=======
import Button from "@material-ui/core/Button";
import Checkbox from "@material-ui/core/Checkbox";
import CssBaseline from "@material-ui/core/CssBaseline";
import FormControl from "@material-ui/core/FormControl";
import FormControlLabel from "@material-ui/core/FormControlLabel";
import Input from "@material-ui/core/Input";
import InputLabel from "@material-ui/core/InputLabel";
import Paper from "@material-ui/core/Paper";
>>>>>>> 61b29d44
import React from "react";
import jwtDecode from "jwt-decode";
import withStyles from "@material-ui/core/styles/withStyles";
import withGlobalState, {StateHolder} from "./common/state";
import * as PropTypes from "prop-types";

const styles = (theme) => ({
    layout: {
        width: "auto",
        display: "block", // Fix IE 11 issue.
        marginLeft: theme.spacing.unit * 3,
        marginRight: theme.spacing.unit * 3,
        [theme.breakpoints.up(400 + (theme.spacing.unit * 3 * 2))]: {
            width: 400,
            marginLeft: "auto",
            marginRight: "auto"
        }
    },
    paper: {
        marginTop: theme.spacing.unit * 8,
        display: "flex",
        flexDirection: "column",
        alignItems: "center",
        padding: `${theme.spacing.unit * 2}px ${theme.spacing.unit * 3}px ${theme.spacing.unit * 3}px`
    },
    heading: {
        margin: theme.spacing.unit,
        paddingTop: theme.spacing.unit * 2
    },
    form: {
        width: "100%", // Fix IE 11 issue.
        marginTop: theme.spacing.unit
    },
    submit: {
        marginTop: theme.spacing.unit * 3
    },
    centerDiv: {
        position: "absolute",
        margin: "auto",
        top: 0,
        right: 0,
        bottom: 0,
        left: 0,
        width: "200px",
        height: "100px"

    }
});

const idpAddress = "wso2-apim";

class SignIn extends React.Component {

    handleLogin = () => {
        const {globalState} = this.props;

        const username = document.getElementById("username").value;
        AuthUtils.signIn(username, globalState);
    };

    handleKeyPress = (event) => {
        if (event.key === "Enter") {
            this.handleLogin();
        }
    };

    render() {
        const {classes} = this.props;
        return (
<<<<<<< HEAD
            <React.Fragment className={classes.progress}>
                <div className={classes.centerDiv}>
                    <CircularProgress/>
                    <div>
                        Loading
                    </div>
                </div>

=======
            <React.Fragment>
                <CssBaseline/>
                <main className={classes.layout}>
                    <Paper className={classes.paper}>
                        <Typography component="h1" className={classes.heading} variant="h5">
                            Cellery Observability
                        </Typography>
                        <form className={classes.form}>
                            <FormControl margin="normal" required fullWidth>
                                <InputLabel htmlFor="email">Username</InputLabel>
                                <Input
                                    id="username"
                                    name="username"
                                    autoComplete="username"
                                    onKeyPress={this.handleKeyPress}
                                    autoFocus/>
                            </FormControl>
                            <FormControl margin="normal" required fullWidth>
                                <InputLabel htmlFor="password">Password</InputLabel>
                                <Input name="password" type="password" id="password" autoComplete="current-password"
                                    onKeyPress={this.handleKeyPress}/>
                            </FormControl>
                            <FormControlLabel
                                control={<Checkbox value="remember" color="primary"/>}
                                label="Remember me"
                            />
                            <Button fullWidth variant="contained" color="primary" className={classes.submit}
                                onClick={this.handleLogin}>
                                Sign in
                            </Button>
                        </form>
                    </Paper>
                </main>
>>>>>>> 61b29d44
            </React.Fragment>
        );
    }

    componentDidMount() {
        const url = window.location.search.substr(1);
        const searchParams = new URLSearchParams(url);
        const {globalState} = this.props;
        this.getCredentials();
        if (localStorage.getItem("isAuthenticated") === null || localStorage.getItem(StateHolder.USER) === null) {
            if (localStorage.getItem("isAuthenticated") !== "true"
                && localStorage.getItem("isAuthenticated") !== "codeAuthorized") {
                localStorage.setItem("isAuthenticated", "true");
                window.location.href = `https://${idpAddress}/oauth2/authorize?response_type=code`
                    + `&client_id=${localStorage.getItem("response")}&`
                    + "redirect_uri=http://cellery-dashboard&nonce=abc&scope=openid";
            } else if (localStorage.getItem("isAuthenticated") === "true" && !searchParams.has("code")) {
                window.location.href = `https://${idpAddress}/oauth2/authorize?response_type=code`
                    + `&client_id=${localStorage.getItem("response")}&`
                    + "redirect_uri=http://cellery-dashboard&nonce=abc&scope=openid";
            } else if (searchParams.has("code") && localStorage.getItem("isAuthenticated") !== "codeAuthorized") {
                const oneTimeToken = searchParams.get("code");
                HttpUtils.callObservabilityAPI(
                    {
                        url: `/user-auth/requestToken/${oneTimeToken}`,
                        method: "GET"
                    },
                    globalState).then((resp) => {
                    localStorage.setItem("idToken", resp);
                    const decoded = jwtDecode(resp);
                    localStorage.setItem("decoded", decoded.toString());
                    const user1 = {
                        username: decoded.sub
                    };

                    AuthUtils.signIn(user1.username, globalState);
                }).catch((err) => {
                    localStorage.setItem("error", err.toString());
                });

            }
        } else if (localStorage.getItem("isAuthenticated") === "loggedOut") {
            localStorage.removeItem(StateHolder.USER);
            window.location.href = `https://${idpAddress}/oidc/logout?id_token_hint=
            ${localStorage.getItem("idToken")}&post_logout_redirect_uri=http://cellery-dashboard`;
        }
    }

    getCredentials() {
        const {globalState} = this.props;
        HttpUtils.callObservabilityAPI(
            {
                url: "/user-auth/getCredentials/client",
                method: "GET"
            },
            globalState).then((resp) => {
            localStorage.setItem("response", resp);
        }).catch((err) => {
            localStorage.setItem("error2", err.toString());
        });
    }

}

SignIn.propTypes = {
    classes: PropTypes.object.isRequired,
    globalState: PropTypes.instanceOf(StateHolder).isRequired
};

export default withStyles(styles)(withGlobalState(SignIn));<|MERGE_RESOLUTION|>--- conflicted
+++ resolved
@@ -17,19 +17,8 @@
  */
 
 import AuthUtils from "../utils/api/authUtils";
-<<<<<<< HEAD
 import CircularProgress from "@material-ui/core/CircularProgress/CircularProgress";
 import HttpUtils from "../utils/api/httpUtils";
-=======
-import Button from "@material-ui/core/Button";
-import Checkbox from "@material-ui/core/Checkbox";
-import CssBaseline from "@material-ui/core/CssBaseline";
-import FormControl from "@material-ui/core/FormControl";
-import FormControlLabel from "@material-ui/core/FormControlLabel";
-import Input from "@material-ui/core/Input";
-import InputLabel from "@material-ui/core/InputLabel";
-import Paper from "@material-ui/core/Paper";
->>>>>>> 61b29d44
 import React from "react";
 import jwtDecode from "jwt-decode";
 import withStyles from "@material-ui/core/styles/withStyles";
@@ -99,7 +88,6 @@
     render() {
         const {classes} = this.props;
         return (
-<<<<<<< HEAD
             <React.Fragment className={classes.progress}>
                 <div className={classes.centerDiv}>
                     <CircularProgress/>
@@ -107,42 +95,6 @@
                         Loading
                     </div>
                 </div>
-
-=======
-            <React.Fragment>
-                <CssBaseline/>
-                <main className={classes.layout}>
-                    <Paper className={classes.paper}>
-                        <Typography component="h1" className={classes.heading} variant="h5">
-                            Cellery Observability
-                        </Typography>
-                        <form className={classes.form}>
-                            <FormControl margin="normal" required fullWidth>
-                                <InputLabel htmlFor="email">Username</InputLabel>
-                                <Input
-                                    id="username"
-                                    name="username"
-                                    autoComplete="username"
-                                    onKeyPress={this.handleKeyPress}
-                                    autoFocus/>
-                            </FormControl>
-                            <FormControl margin="normal" required fullWidth>
-                                <InputLabel htmlFor="password">Password</InputLabel>
-                                <Input name="password" type="password" id="password" autoComplete="current-password"
-                                    onKeyPress={this.handleKeyPress}/>
-                            </FormControl>
-                            <FormControlLabel
-                                control={<Checkbox value="remember" color="primary"/>}
-                                label="Remember me"
-                            />
-                            <Button fullWidth variant="contained" color="primary" className={classes.submit}
-                                onClick={this.handleLogin}>
-                                Sign in
-                            </Button>
-                        </form>
-                    </Paper>
-                </main>
->>>>>>> 61b29d44
             </React.Fragment>
         );
     }
