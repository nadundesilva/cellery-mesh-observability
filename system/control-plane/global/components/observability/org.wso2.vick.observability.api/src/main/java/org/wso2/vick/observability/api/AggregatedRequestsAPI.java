/*
 * Copyright (c) 2018, WSO2 Inc. (http://www.wso2.org) All Rights Reserved.
 *
 * Licensed under the Apache License, Version 2.0 (the "License");
 * you may not use this file except in compliance with the License.
 * You may obtain a copy of the License at
 *
 * http://www.apache.org/licenses/LICENSE-2.0
 *
 * Unless required by applicable law or agreed to in writing, software
 * distributed under the License is distributed on an "AS IS" BASIS,
 * WITHOUT WARRANTIES OR CONDITIONS OF ANY KIND, either express or implied.
 * See the License for the specific language governing permissions and
 * limitations under the License.
 */

package org.wso2.vick.observability.api;

<<<<<<< HEAD
import org.apache.log4j.Logger;
=======
import com.google.gson.JsonObject;
>>>>>>> 62e00e7c
import org.wso2.vick.observability.api.siddhi.SiddhiStoreQueryTemplates;

import java.util.HashSet;
import java.util.Set;
import javax.ws.rs.DefaultValue;
import javax.ws.rs.GET;
import javax.ws.rs.OPTIONS;
import javax.ws.rs.Path;
import javax.ws.rs.PathParam;
import javax.ws.rs.Produces;
import javax.ws.rs.QueryParam;
import javax.ws.rs.core.MediaType;
import javax.ws.rs.core.Response;

/**
 * MSF4J service for fetching the aggregated request.
 */
@Path("/api/http-requests")
public class AggregatedRequestsAPI {
    private static final Logger log = Logger.getLogger(AggregatedRequestsAPI.class);


    @GET
    @Path("/cells")
    @Produces(MediaType.APPLICATION_JSON)
<<<<<<< HEAD
    public Response getCellStats(@QueryParam("queryStartTime") long queryStartTime,
                                @QueryParam("queryEndTime") long queryEndTime,
                                @DefaultValue("seconds") @QueryParam("timeGranularity") String timeGranularity) {
        try {
            Object[][] results = SiddhiStoreQueryTemplates.REQUEST_AGGREGATION_CELLS.builder()
                    .setArg(SiddhiStoreQueryTemplates.Params.QUERY_START_TIME, queryStartTime)
                    .setArg(SiddhiStoreQueryTemplates.Params.QUERY_END_TIME, queryEndTime)
                    .setArg(SiddhiStoreQueryTemplates.Params.TIME_GRANULARITY, timeGranularity)
                    .build()
                    .execute();
            return Response.ok().entity(results).build();
        } catch (Throwable throwable) {
            log.error("Unable to get the aggregated results for cells. ", throwable);
            return Response.serverError().entity(throwable).build();
        }
    }

    @GET
    @Path("/cells/{cellName}/services")
    @Produces(MediaType.APPLICATION_JSON)
    public Response getServicesStats(@QueryParam("queryStartTime") long queryStartTime,
                                @QueryParam("queryEndTime") long queryEndTime,
                                @DefaultValue("seconds") @QueryParam("timeGranularity") String timeGranularity,
                                @PathParam("cellName") String cellName) {
        try {
            Object[][] results = SiddhiStoreQueryTemplates.REQUEST_AGGREGATION_SERVICES_OF_CELL.builder()
                    .setArg(SiddhiStoreQueryTemplates.Params.QUERY_START_TIME, queryStartTime)
                    .setArg(SiddhiStoreQueryTemplates.Params.QUERY_END_TIME, queryEndTime)
                    .setArg(SiddhiStoreQueryTemplates.Params.TIME_GRANULARITY, timeGranularity)
                    .setArg(SiddhiStoreQueryTemplates.Params.CELL, cellName)
                    .build()
                    .execute();
            return Response.ok().entity(results).build();
        } catch (Throwable throwable) {
            log.error("Unable to get the aggregated results for cells. ", throwable);
            return Response.serverError().entity(throwable).build();
        }
=======
    public Response getAggregatedRequestsForCells(@QueryParam("queryStartTime") long queryStartTime,
                                                  @QueryParam("queryEndTime") long queryEndTime,
                                                  @DefaultValue("seconds")
                                                      @QueryParam("timeGranularity") String timeGranularity) {
        Object[][] results = SiddhiStoreQueryTemplates.REQUEST_AGGREGATION_CELLS.builder()
                .setArg(SiddhiStoreQueryTemplates.Params.QUERY_START_TIME, queryStartTime)
                .setArg(SiddhiStoreQueryTemplates.Params.QUERY_END_TIME, queryEndTime)
                .setArg(SiddhiStoreQueryTemplates.Params.TIME_GRANULARITY, timeGranularity)
                .build()
                .execute();
        return Response.ok().entity(results).build();
>>>>>>> 62e00e7c
    }

    @GET
    @Path("/cells/metrics")
    @Produces(MediaType.APPLICATION_JSON)
    public Response getMetricsForCells(@QueryParam("queryStartTime") long queryStartTime,
                                       @QueryParam("queryEndTime") long queryEndTime,
                                       @DefaultValue("") @QueryParam("sourceCell") String sourceCell,
                                       @DefaultValue("") @QueryParam("destinationCell") String destinationCell,
                                       @DefaultValue("seconds") @QueryParam("timeGranularity") String timeGranularity) {
        Object[][] results = SiddhiStoreQueryTemplates.REQUEST_AGGREGATION_CELLS_METRICS.builder()
                .setArg(SiddhiStoreQueryTemplates.Params.QUERY_START_TIME, queryStartTime)
                .setArg(SiddhiStoreQueryTemplates.Params.QUERY_END_TIME, queryEndTime)
                .setArg(SiddhiStoreQueryTemplates.Params.TIME_GRANULARITY, timeGranularity)
                .setArg(SiddhiStoreQueryTemplates.Params.SOURCE_CELL, sourceCell)
                .setArg(SiddhiStoreQueryTemplates.Params.DESTINATION_CELL, destinationCell)
                .build()
                .execute();
        return Response.ok().entity(results).build();
    }

    @GET
    @Path("/cells/metadata")
    @Produces(MediaType.APPLICATION_JSON)
    public Response getMetadataForCells(@QueryParam("queryStartTime") long queryStartTime,
                                        @QueryParam("queryEndTime") long queryEndTime) {
        Object[][] results = SiddhiStoreQueryTemplates.REQUEST_AGGREGATION_CELLS_METADATA.builder()
                .setArg(SiddhiStoreQueryTemplates.Params.QUERY_START_TIME, queryStartTime)
                .setArg(SiddhiStoreQueryTemplates.Params.QUERY_END_TIME, queryEndTime)
                .build()
                .execute();

        Set<String> cells = new HashSet<>();
        for (Object[] result : results) {
            cells.add((String) result[0]);
            cells.add((String) result[1]);
        }

        return Response.ok().entity(cells).build();
    }

    @GET
    @Path("/cells/{cellName}/microservices")
    @Produces(MediaType.APPLICATION_JSON)
    public Response getForMicroservices(@PathParam("cellName") String cellName,
                                        @QueryParam("queryStartTime") long queryStartTime,
                                        @QueryParam("queryEndTime") long queryEndTime,
                                        @DefaultValue("seconds")
                                            @QueryParam("timeGranularity") String timeGranularity) {
        Object[][] results = SiddhiStoreQueryTemplates.REQUEST_AGGREGATION_CELL_MICROSERVICES.builder()
                .setArg(SiddhiStoreQueryTemplates.Params.QUERY_START_TIME, queryStartTime)
                .setArg(SiddhiStoreQueryTemplates.Params.QUERY_END_TIME, queryEndTime)
                .setArg(SiddhiStoreQueryTemplates.Params.TIME_GRANULARITY, timeGranularity)
                .setArg(SiddhiStoreQueryTemplates.Params.CELL, cellName)
                .build()
                .execute();
        return Response.ok().entity(results).build();
    }

    @OPTIONS
<<<<<<< HEAD
    @Path("/cells")
    public Response getCellStatsOptions() {
=======
    @Path("/*")
    public Response getOptions() {
>>>>>>> 62e00e7c
        return Response.ok().build();
    }

    @GET
    @Path("/cells/microservices/metrics")
    @Produces(MediaType.APPLICATION_JSON)
    public Response getMetricsForMicroservices(@QueryParam("queryStartTime") long queryStartTime,
                                               @QueryParam("queryEndTime") long queryEndTime,
                                               @DefaultValue("") @QueryParam("sourceCell") String sourceCell,
                                               @DefaultValue("")
                                                   @QueryParam("sourceMicroservice") String sourceMicroservice,
                                               @DefaultValue("") @QueryParam("destinationCell") String destinationCell,
                                               @DefaultValue("")
                                                   @QueryParam("destinationMicroservice")String destinationMicroservice,
                                               @DefaultValue("seconds")
                                                   @QueryParam("timeGranularity") String timeGranularity) {
        Object[][] results = SiddhiStoreQueryTemplates.REQUEST_AGGREGATION_MICROSERVICES_METRICS.builder()
                .setArg(SiddhiStoreQueryTemplates.Params.QUERY_START_TIME, queryStartTime)
                .setArg(SiddhiStoreQueryTemplates.Params.QUERY_END_TIME, queryEndTime)
                .setArg(SiddhiStoreQueryTemplates.Params.TIME_GRANULARITY, timeGranularity)
                .setArg(SiddhiStoreQueryTemplates.Params.SOURCE_CELL, sourceCell)
                .setArg(SiddhiStoreQueryTemplates.Params.SOURCE_MICROSERVICE, sourceMicroservice)
                .setArg(SiddhiStoreQueryTemplates.Params.DESTINATION_CELL, destinationCell)
                .setArg(SiddhiStoreQueryTemplates.Params.DESTINATION_MICROSERVICE, destinationMicroservice)
                .build()
                .execute();
        return Response.ok().entity(results).build();
    }

    @GET
    @Path("/cells/microservices/metadata")
    @Produces(MediaType.APPLICATION_JSON)
    public Response getMetadataForMicroservices(@QueryParam("queryStartTime") long queryStartTime,
                                                @QueryParam("queryEndTime") long queryEndTime) {
        Object[][] results = SiddhiStoreQueryTemplates.REQUEST_AGGREGATION_MICROSERVICES_METADATA.builder()
                .setArg(SiddhiStoreQueryTemplates.Params.QUERY_START_TIME, queryStartTime)
                .setArg(SiddhiStoreQueryTemplates.Params.QUERY_END_TIME, queryEndTime)
                .build()
                .execute();

        Set<JsonObject> microservices = new HashSet<>();
        for (Object[] result : results) {
            for (int i = 0; i < 2; i++) {
                JsonObject microservice = new JsonObject();
                microservice.addProperty("cell", (String) result[i * 2]);
                microservice.addProperty("name", (String) result[i * 2 + 1]);
                microservices.add(microservice);
            }
        }

        return Response.ok().entity(microservices).build();
    }
}<|MERGE_RESOLUTION|>--- conflicted
+++ resolved
@@ -16,11 +16,8 @@
 
 package org.wso2.vick.observability.api;
 
-<<<<<<< HEAD
 import org.apache.log4j.Logger;
-=======
 import com.google.gson.JsonObject;
->>>>>>> 62e00e7c
 import org.wso2.vick.observability.api.siddhi.SiddhiStoreQueryTemplates;
 
 import java.util.HashSet;
@@ -46,7 +43,6 @@
     @GET
     @Path("/cells")
     @Produces(MediaType.APPLICATION_JSON)
-<<<<<<< HEAD
     public Response getCellStats(@QueryParam("queryStartTime") long queryStartTime,
                                 @QueryParam("queryEndTime") long queryEndTime,
                                 @DefaultValue("seconds") @QueryParam("timeGranularity") String timeGranularity) {
@@ -84,7 +80,6 @@
             log.error("Unable to get the aggregated results for cells. ", throwable);
             return Response.serverError().entity(throwable).build();
         }
-=======
     public Response getAggregatedRequestsForCells(@QueryParam("queryStartTime") long queryStartTime,
                                                   @QueryParam("queryEndTime") long queryEndTime,
                                                   @DefaultValue("seconds")
@@ -96,7 +91,6 @@
                 .build()
                 .execute();
         return Response.ok().entity(results).build();
->>>>>>> 62e00e7c
     }
 
     @GET
@@ -156,14 +150,8 @@
         return Response.ok().entity(results).build();
     }
 
-    @OPTIONS
-<<<<<<< HEAD
-    @Path("/cells")
-    public Response getCellStatsOptions() {
-=======
     @Path("/*")
     public Response getOptions() {
->>>>>>> 62e00e7c
         return Response.ok().build();
     }
 
